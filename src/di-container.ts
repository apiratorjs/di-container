import { AsyncContext, AsyncContextStore } from "@apiratorjs/async-context";
import {
  IDiContainer,
  IInitableDiContainer,
  IOnConstruct,
  IOnDispose,
<<<<<<< HEAD
  TLifetime,
=======
  IResolveAllResult,
>>>>>>> ea489ec0
  TServiceToken,
} from "./types";
import { DiDiscoveryService } from "./di-discovery-service";
import {
  DI_CONTAINER_REQUEST_SCOPE_NAMESPACE,
  DiConfigurator,
} from "./di-configurator";
import { Mutex } from "@apiratorjs/locking";
import {
  CircularDependencyError,
  LifecycleDependencyViolationError,
  RequestScopeResolutionError,
  UnregisteredDependencyError,
} from "./errors";
import { normalizeTagToCompatibleFormat, tokenToString } from "./utils";

export class DiContainer implements IInitableDiContainer {
  private _isInitialized = false;
  private readonly _serviceMutexes = new Map<TServiceToken, Mutex>();
  private readonly _resolutionChains = new Map<
    AsyncContextStore | undefined,
    Set<TServiceToken>
  >();
  private readonly _lifecycleResolutionContext = new Map<
    AsyncContextStore | undefined,
    Map<TServiceToken, TLifetime>
  >();

  public constructor(private readonly _diConfigurator: DiConfigurator) {}

  public async resolve<T>(
    token: TServiceToken<T>,
    tag?: string
  ): Promise<T | undefined> {
    this.checkForCircularDependency(token);

    const mutex = this.getMutexFor(token);

    return await mutex.runExclusive(async () => {
      try {
        this.addToResolutionChain(token);

        if (this._diConfigurator.requestScopeServiceRegistry.has(token)) {
          this.checkForLifecycleDependencyViolation(token, "scoped");
        }

        return (
          (await this.tryGetSingleton<T>(token, tag)) ??
          (await this.tryGetScoped<T>(token, tag)) ??
          (await this.tryGetTransient<T>(token, tag)) ??
          (function (): never {
            throw new UnregisteredDependencyError(token);
          })()
        );
      } finally {
        this.removeFromResolutionChain(token);
      }
    });
  }

  public async resolveRequired<T>(
    token: TServiceToken<T>,
    tag?: string
  ): Promise<T> {
    const service = await this.resolve<T>(token, tag);
    if (!service) {
      throw new UnregisteredDependencyError(token);
    }

    return service;
  }

  public async resolveAll<T>(
    token: TServiceToken<T>
  ): Promise<IResolveAllResult<T>[]> {
    this.checkForCircularDependency(token);

    const mutex = this.getMutexFor(token);

    return await mutex.runExclusive(async () => {
      try {
        this.addToResolutionChain(token);

        // Check for lifecycle dependency violations before trying to resolve
        if (this._diConfigurator.requestScopeServiceRegistry.has(token)) {
          this.checkForLifecycleDependencyViolation(token, "scoped");
        }

        const singletonServices = await this.getSingletonAll<T>(token);
        if (singletonServices.length > 0) {
          return singletonServices;
        }

        const scopedServices = await this.getScopedAll<T>(token);
        if (scopedServices.length > 0) {
          return scopedServices;
        }

        const transientServices = await this.getTransientAll<T>(token);
        if (transientServices.length > 0) {
          return transientServices;
        }

        throw new UnregisteredDependencyError(token);
      } finally {
        this.removeFromResolutionChain(token);
      }
    });
  }

  public async resolveTagged<T>(tag: string): Promise<T | undefined> {
    const normalizedTag = normalizeTagToCompatibleFormat(tag);
    const serviceRegistration = this._diConfigurator
      .getDiscoveryService()
      .getAll()
      .find((serviceRegistration) => serviceRegistration.tag === normalizedTag);

    if (!serviceRegistration) {
      return;
    }

    return await this.resolve(
      serviceRegistration.token,
      serviceRegistration.tag
    );
  }

  public async resolveTaggedRequired<T>(tag: string): Promise<T> {
    const service = await this.resolveTagged<T>(tag);
    if (!service) {
      throw new UnregisteredDependencyError(tag);
    }

    return service;
  }

  public async resolveAllTagged(tag: string): Promise<IResolveAllResult[]> {
    const normalizedTag = normalizeTagToCompatibleFormat(tag);
    const serviceRegistrationList = this._diConfigurator
      .getDiscoveryService()
      .getAll()
      .filter(
        (serviceRegistration) => serviceRegistration.tag === normalizedTag
      );

    if (!serviceRegistrationList.length) {
      return [];
    }

    const results = await Promise.all(
      serviceRegistrationList.map((serviceRegistration) =>
        this.resolve(serviceRegistration.token, serviceRegistration.tag)
      )
    );

    return results.filter(
      (result): result is IResolveAllResult => result !== undefined
    );
  }

  public async runWithNewRequestScope(
    callback: (diContainer: IDiContainer) => Promise<any> | any,
    initialStore: AsyncContextStore
  ) {
    return await AsyncContext.withContext(
      DI_CONTAINER_REQUEST_SCOPE_NAMESPACE,
      initialStore ?? new AsyncContextStore(),
      async () => {
        try {
          return await callback(this);
        } finally {
          await this.disposeScopedServices();
        }
      }
    );
  }

  public getDiscoveryService(): DiDiscoveryService {
    return this._diConfigurator.getDiscoveryService();
  }

  private getRequestScopeContext(): AsyncContextStore | undefined {
    return this._diConfigurator.getRequestScopeContext();
  }

  public isInRequestScopeContext(): boolean {
    return !!this.getRequestScopeContext();
  }

  public async dispose(): Promise<void> {
    await Promise.all([this.disposeSingletons(), this.disposeScopedServices()]);
  }

  public async disposeSingletons() {
    await Promise.all(
      Array.from(this._diConfigurator.singletonServiceRegistry.entries()).map(
        async ([token, serviceList]) => {
          const mutex = this.getMutexFor(token);

          await mutex.runExclusive(async () => {
            for (const serviceRegistration of serviceList) {
              if (serviceRegistration.isResolved) {
                const instance = serviceRegistration.getInstance();
                if ("onDispose" in instance) {
                  await (instance as IOnDispose).onDispose();
                }
                serviceRegistration.clearInstance();
              }
            }
          });
        }
      )
    );
  }

  public async disposeScopedServices(): Promise<void> {
    const scope = this.getRequestScopeContext();
    if (!scope) {
      return;
    }

    await Promise.all(
      Array.from(
        this._diConfigurator.requestScopeServiceRegistry.entries()
      ).map(async ([token, serviceList]) => {
        const mutex = this.getMutexFor(token);

        await mutex.runExclusive(async () => {
          for (const serviceRegistration of serviceList) {
            if (serviceRegistration.isResolved) {
              const instance = serviceRegistration.getInstance();
              if ("onDispose" in instance) {
                await (instance as IOnDispose).onDispose();
              }
              serviceRegistration.clearInstance();
            }
          }
        });
      })
    );
  }

  public async init(): Promise<void> {
    if (this._isInitialized) {
      return;
    }

    for (const [
      token,
      serviceRegistrationList,
    ] of this._diConfigurator.singletonServiceRegistry.entries()) {
      for (const serviceRegistration of serviceRegistrationList) {
        if (serviceRegistration.singletonOptions?.eager) {
          await this.tryGetSingleton(token, serviceRegistration.tag);
        }
      }
    }

    this._isInitialized = true;
  }

  private getMutexFor(token: TServiceToken): Mutex {
    if (!this._serviceMutexes.has(token)) {
      this._serviceMutexes.set(token, new Mutex());
    }

    return this._serviceMutexes.get(token)!;
  }

  private async tryGetSingleton<T>(
    token: TServiceToken,
    tag?: string
  ): Promise<T | undefined> {
    const serviceRegistrationList =
      this._diConfigurator.singletonServiceRegistry.get(token);
    if (!serviceRegistrationList?.length) {
      return;
    }

    const normalizedTag = normalizeTagToCompatibleFormat(tag ?? "default");

    const serviceRegistration = serviceRegistrationList.find(
      (serviceRegistration) => {
        return (
          normalizeTagToCompatibleFormat(serviceRegistration.tag) ===
          normalizedTag
        );
      }
    );

    if (!serviceRegistration) {
      return;
    }

    if (serviceRegistration.isResolved) {
      return serviceRegistration.getInstance();
    }

    if (!serviceRegistration.factory) {
      return;
    }

    try {
      this.addToLifecycleContext(token, "singleton");
      const serviceInstance = await serviceRegistration.factory(this);
      if ((serviceInstance as IOnConstruct)?.onConstruct) {
        await (serviceInstance as IOnConstruct).onConstruct();
      }

      serviceRegistration.setInstance(serviceInstance);

      return serviceInstance;
    } finally {
      this.removeFromLifecycleContext(token);
    }
  }

  private async getSingletonAll<T>(
    token: TServiceToken
  ): Promise<IResolveAllResult<T>[]> {
    const serviceRegistrationList =
      this._diConfigurator.singletonServiceRegistry.get(token);
    if (!serviceRegistrationList?.length) {
      return [];
    }

    const services: IResolveAllResult<T>[] = [];

    for (const serviceRegistration of serviceRegistrationList) {
      if (serviceRegistration.isResolved) {
        services.push({
          registration: serviceRegistration,
          instance: serviceRegistration.getInstance(),
        });
      } else {
        if (!serviceRegistration.factory) {
          continue;
        }

        const serviceInstance = await serviceRegistration.factory(this);
        if ((serviceInstance as IOnConstruct)?.onConstruct) {
          await (serviceInstance as IOnConstruct).onConstruct();
        }

        serviceRegistration.setInstance(serviceInstance);

        services.push({
          registration: serviceRegistration,
          instance: serviceInstance,
        });
      }
    }

    return services;
  }

  private async tryGetScoped<T>(
    token: TServiceToken,
    tag?: string
  ): Promise<T | undefined> {
    const serviceRegistrationList =
      this._diConfigurator.requestScopeServiceRegistry.get(token);
    if (!serviceRegistrationList?.length) {
      return;
    }

    const normalizedTag = normalizeTagToCompatibleFormat(tag ?? "default");

    const serviceRegistration = serviceRegistrationList.find(
      (serviceRegistration) => {
        return (
          normalizeTagToCompatibleFormat(serviceRegistration.tag) ===
          normalizedTag
        );
      }
    );

    if (!serviceRegistration) {
      return;
    }

    const store = this.getRequestScopeContext();
    if (!store) {
      throw new RequestScopeResolutionError(token);
    }

    if (serviceRegistration.isResolved) {
      return serviceRegistration.getInstance();
    }

    if (!serviceRegistration.factory) {
      return;
    }

    try {
      this.addToLifecycleContext(token, "scoped");
      const serviceInstance = await serviceRegistration.factory(this);
      if ((serviceInstance as IOnConstruct)?.onConstruct) {
        await (serviceInstance as IOnConstruct).onConstruct();
      }

      serviceRegistration.setInstance(serviceInstance);

      return serviceInstance;
    } finally {
      this.removeFromLifecycleContext(token);
    }
  }

  private async getScopedAll<T>(
    token: TServiceToken
  ): Promise<IResolveAllResult<T>[]> {
    const serviceRegistrationList =
      this._diConfigurator.requestScopeServiceRegistry.get(token);
    if (!serviceRegistrationList?.length) {
      return [];
    }

    const store = this.getRequestScopeContext();
    if (!store) {
      throw new RequestScopeResolutionError(token);
    }

    const services: IResolveAllResult<T>[] = [];

    for (const serviceRegistration of serviceRegistrationList) {
      if (serviceRegistration.isResolved) {
        services.push({
          registration: serviceRegistration,
          instance: serviceRegistration.getInstance(),
        });
      } else {
        if (!serviceRegistration.factory) {
          continue;
        }

        const serviceInstance = await serviceRegistration.factory(this);
        if ((serviceInstance as IOnConstruct)?.onConstruct) {
          await (serviceInstance as IOnConstruct).onConstruct();
        }

        serviceRegistration.setInstance(serviceInstance);

        services.push({
          registration: serviceRegistration,
          instance: serviceInstance,
        });
      }
    }

    return services;
  }

  private async tryGetTransient<T>(
    token: TServiceToken,
    tag?: string
  ): Promise<T | undefined> {
    const serviceRegistrationList =
      this._diConfigurator.transientServiceRegistry.get(token);
    if (!serviceRegistrationList?.length) {
      return;
    }

    const normalizedTag = normalizeTagToCompatibleFormat(tag ?? "default");

    const serviceRegistration = serviceRegistrationList.find(
      (serviceRegistration) => {
        return (
          normalizeTagToCompatibleFormat(serviceRegistration.tag) ===
          normalizedTag
        );
      }
    );

    if (!serviceRegistration) {
      return;
    }

    try {
      this.addToLifecycleContext(token, "transient");
      const serviceInstance = await serviceRegistration.factory(this);
      if ((serviceInstance as IOnConstruct)?.onConstruct) {
        await (serviceInstance as IOnConstruct).onConstruct();
      }

      return serviceInstance;
    } finally {
      this.removeFromLifecycleContext(token);
    }
  }

  private async getTransientAll<T>(
    token: TServiceToken
  ): Promise<IResolveAllResult<T>[]> {
    const serviceRegistrationList =
      this._diConfigurator.transientServiceRegistry.get(token);
    if (!serviceRegistrationList?.length) {
      return [];
    }

    const services: IResolveAllResult<T>[] = [];

    for (const serviceRegistration of serviceRegistrationList) {
      const serviceInstance = await serviceRegistration.factory(this);
      if ((serviceInstance as IOnConstruct)?.onConstruct) {
        await (serviceInstance as IOnConstruct).onConstruct();
      }

      services.push({
        registration: serviceRegistration,
        instance: serviceInstance,
      });
    }

    return services;
  }

  // ============================
  // Circular dependency detection
  // ============================

  private getCurrentResolutionChain(): Set<TServiceToken> {
    const currentScope = this.getRequestScopeContext();
    if (!this._resolutionChains.has(currentScope)) {
      this._resolutionChains.set(currentScope, new Set<TServiceToken>());
    }
    return this._resolutionChains.get(currentScope)!;
  }

  private addToResolutionChain(token: TServiceToken): void {
    this.getCurrentResolutionChain().add(token);
  }

  private removeFromResolutionChain(token: TServiceToken): void {
    this.getCurrentResolutionChain().delete(token);
  }

  private checkForCircularDependency(token: TServiceToken): void {
    const currentChain = this.getCurrentResolutionChain();

    if (currentChain.has(token)) {
      const chainTokens = Array.from(currentChain);

      const startIndex = chainTokens.findIndex((t) => t === token);

      const cycle = [...chainTokens.slice(startIndex), token].map((t) =>
        tokenToString(t)
      );

      throw new CircularDependencyError(token, cycle);
    }
  }

  // ============================
  // Lifecycle dependency validation
  // ============================

  private getCurrentLifecycleContext(): Map<TServiceToken, TLifetime> {
    const currentScope = this.getRequestScopeContext();
    if (!this._lifecycleResolutionContext.has(currentScope)) {
      this._lifecycleResolutionContext.set(
        currentScope,
        new Map<TServiceToken, TLifetime>()
      );
    }
    return this._lifecycleResolutionContext.get(currentScope)!;
  }

  private addToLifecycleContext(
    token: TServiceToken,
    lifetime: TLifetime
  ): void {
    this.getCurrentLifecycleContext().set(token, lifetime);
  }

  private removeFromLifecycleContext(token: TServiceToken): void {
    this.getCurrentLifecycleContext().delete(token);
  }

  private checkForLifecycleDependencyViolation(
    token: TServiceToken,
    requestedLifetime: TLifetime
  ): void {
    const currentContext = this.getCurrentLifecycleContext();

    for (const [
      dependentToken,
      dependentLifetime,
    ] of currentContext.entries()) {
      if (dependentLifetime === "singleton" && requestedLifetime === "scoped") {
        throw new LifecycleDependencyViolationError(
          dependentToken,
          dependentLifetime,
          token,
          requestedLifetime
        );
      }
    }
  }
}<|MERGE_RESOLUTION|>--- conflicted
+++ resolved
@@ -4,11 +4,8 @@
   IInitableDiContainer,
   IOnConstruct,
   IOnDispose,
-<<<<<<< HEAD
   TLifetime,
-=======
   IResolveAllResult,
->>>>>>> ea489ec0
   TServiceToken,
 } from "./types";
 import { DiDiscoveryService } from "./di-discovery-service";
